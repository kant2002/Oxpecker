﻿<Project Sdk="Microsoft.NET.Sdk">

    <PropertyGroup>
        <TargetFramework>net8.0</TargetFramework>
        <PackageId>Oxpecker</PackageId>
        <Title>Oxpecker</Title>
        <RootNamespace>Oxpecker</RootNamespace>
        <AssemblyName>Oxpecker</AssemblyName>
        <Company>F# community</Company>
        <Description>F# web framework built on top of ASP.NET Core</Description>
        <RepositoryUrl>https://github.com/Lanayx/Oxpecker</RepositoryUrl>
        <PackageLicenseExpression>MIT</PackageLicenseExpression>
        <PackageProjectUrl>https://github.com/Lanayx/Oxpecker/tree/develop/src/Oxpecker</PackageProjectUrl>
        <RepositoryType>git</RepositoryType>
        <PackageTags>Oxpecker;ASP.NET Core;F#;FSharp;Functional;Http;Web;Framework;Micro;Service</PackageTags>
        <Authors>Vladimir Shchur, F# community</Authors>
        <PackageReadmeFile>README.md</PackageReadmeFile>
        <PublishRepositoryUrl>true</PublishRepositoryUrl>
<<<<<<< HEAD
        <Version>0.4.0</Version>
        <PackageVersion>0.4.0</PackageVersion>
        <PackageReleaseNotes>Added GetLogger overload with categoryName parameter</PackageReleaseNotes>
=======
        <Version>0.5.0</Version>
        <PackageVersion>0.5.0</PackageVersion>
        <PackageReleaseNotes>Added IResult support</PackageReleaseNotes>
>>>>>>> a5c7db3d
    </PropertyGroup>
    <PropertyGroup>
        <WarningLevel>3</WarningLevel>
        <WarningsAsErrors>3239;0025</WarningsAsErrors>
        <NoWarn>3186;40</NoWarn>
    </PropertyGroup>
    <ItemGroup>
        <FrameworkReference Include="Microsoft.AspNetCore.App" />
        <PackageReference Include="Microsoft.IO.RecyclableMemoryStream" Version="3.0.0" />
        <PackageReference Include="Oxpecker.ViewEngine" Version="0.1.0" />
    </ItemGroup>
    <ItemGroup>
        <None Include="README.md" Pack="true" PackagePath="\" />
        <Compile Include="Helpers.fs" />
        <Compile Include="Json.fs" />
        <Compile Include="ModelParser.fs" />
        <Compile Include="HttpContextExtensions.fs" />
        <Compile Include="DateTimeExtensions.fs" />
        <Compile Include="Core.fs" />
        <Compile Include="Handlers.fs" />
        <Compile Include="ResponseCaching.fs" />
        <Compile Include="Preconditional.fs" />
        <Compile Include="Streaming.fs" />
        <Compile Include="Auth.fs" />
        <Compile Include="Routing.fs" />
        <Compile Include="Middleware.fs" />
    </ItemGroup>

</Project><|MERGE_RESOLUTION|>--- conflicted
+++ resolved
@@ -10,21 +10,15 @@
         <Description>F# web framework built on top of ASP.NET Core</Description>
         <RepositoryUrl>https://github.com/Lanayx/Oxpecker</RepositoryUrl>
         <PackageLicenseExpression>MIT</PackageLicenseExpression>
-        <PackageProjectUrl>https://github.com/Lanayx/Oxpecker/tree/develop/src/Oxpecker</PackageProjectUrl>
+        <PackageProjectUrl>https://github.com/Lanayx/Oxpecker/tree/main/src/Oxpecker</PackageProjectUrl>
         <RepositoryType>git</RepositoryType>
         <PackageTags>Oxpecker;ASP.NET Core;F#;FSharp;Functional;Http;Web;Framework;Micro;Service</PackageTags>
         <Authors>Vladimir Shchur, F# community</Authors>
         <PackageReadmeFile>README.md</PackageReadmeFile>
         <PublishRepositoryUrl>true</PublishRepositoryUrl>
-<<<<<<< HEAD
-        <Version>0.4.0</Version>
-        <PackageVersion>0.4.0</PackageVersion>
-        <PackageReleaseNotes>Added GetLogger overload with categoryName parameter</PackageReleaseNotes>
-=======
         <Version>0.5.0</Version>
         <PackageVersion>0.5.0</PackageVersion>
         <PackageReleaseNotes>Added IResult support</PackageReleaseNotes>
->>>>>>> a5c7db3d
     </PropertyGroup>
     <PropertyGroup>
         <WarningLevel>3</WarningLevel>
