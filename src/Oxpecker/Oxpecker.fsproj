﻿<Project Sdk="Microsoft.NET.Sdk">
    <PropertyGroup>
        <TargetFramework>net8.0</TargetFramework>
        <WarningsAsErrors>3239;0025</WarningsAsErrors>
        <PackageId>Oxpecker</PackageId>
        <Title>Oxpecker</Title>
        <RootNamespace>Oxpecker</RootNamespace>
        <AssemblyName>Oxpecker</AssemblyName>
        <Company>F# community</Company>
        <Description>F# web framework built on top of ASP.NET Core</Description>
        <RepositoryUrl>https://github.com/Lanayx/Oxpecker</RepositoryUrl>
        <PackageLicenseExpression>MIT</PackageLicenseExpression>
        <PackageProjectUrl>https://github.com/Lanayx/Oxpecker/tree/main/src/Oxpecker/README.md</PackageProjectUrl>
        <RepositoryType>git</RepositoryType>
        <PackageTags>Oxpecker;ASP.NET Core;F#;FSharp;Functional;Http;Web;Framework;Micro;Service</PackageTags>
        <Authors>Vladimir Shchur, F# community</Authors>
        <PackageReadmeFile>README.md</PackageReadmeFile>
        <PublishRepositoryUrl>true</PublishRepositoryUrl>
        <Version>0.7.1</Version>
        <PackageVersion>0.7.1</PackageVersion>
        <PackageReleaseNotes>Streaming docs and small naming change</PackageReleaseNotes>
    </PropertyGroup>
    <PropertyGroup>
        <WarningLevel>3</WarningLevel>
        <WarningsAsErrors>3239;0025</WarningsAsErrors>
        <NoWarn>3186;40</NoWarn>
    </PropertyGroup>
    <ItemGroup>
        <FrameworkReference Include="Microsoft.AspNetCore.App" />
        <PackageReference Include="Microsoft.IO.RecyclableMemoryStream" Version="3.0.0" />
        <PackageReference Include="Oxpecker.ViewEngine" Version="0.3.0" />
    </ItemGroup>
    <ItemGroup>
        <None Include="README.md" Pack="true" PackagePath="\" />
        <Compile Include="Helpers.fs" />
        <Compile Include="Serializers.fs" />
        <Compile Include="ModelParser.fs" />
        <Compile Include="HttpContextExtensions.fs" />
        <Compile Include="DateTimeExtensions.fs" />
        <Compile Include="Core.fs" />
        <Compile Include="Handlers.fs" />
        <Compile Include="ResponseCaching.fs" />
        <Compile Include="Preconditional.fs" />
        <Compile Include="Streaming.fs" />
        <Compile Include="Auth.fs" />
        <Compile Include="Routing.fs" />
        <Compile Include="Middleware.fs" />
    </ItemGroup>
<<<<<<< HEAD

=======
    <ItemGroup>
      <ProjectReference Include="..\Oxpecker.ViewEngine\Oxpecker.ViewEngine.fsproj" />
    </ItemGroup>
>>>>>>> ffcb2764
</Project><|MERGE_RESOLUTION|>--- conflicted
+++ resolved
@@ -46,11 +46,4 @@
         <Compile Include="Routing.fs" />
         <Compile Include="Middleware.fs" />
     </ItemGroup>
-<<<<<<< HEAD
-
-=======
-    <ItemGroup>
-      <ProjectReference Include="..\Oxpecker.ViewEngine\Oxpecker.ViewEngine.fsproj" />
-    </ItemGroup>
->>>>>>> ffcb2764
 </Project>