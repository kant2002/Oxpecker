﻿<Project Sdk="Microsoft.NET.Sdk">

    <PropertyGroup>
        <TargetFramework>net8.0</TargetFramework>
        <PackageId>Oxpecker</PackageId>
        <Title>Oxpecker</Title>
        <RootNamespace>Oxpecker</RootNamespace>
        <AssemblyName>Oxpecker</AssemblyName>
        <Company>F# community</Company>
        <Description>F# web framework built on top of ASP.NET Core</Description>
        <RepositoryUrl>https://github.com/Lanayx/Oxpecker</RepositoryUrl>
        <PackageLicenseExpression>MIT</PackageLicenseExpression>
        <PackageProjectUrl>https://github.com/Lanayx/Oxpecker</PackageProjectUrl>
        <RepositoryType>git</RepositoryType>
        <PackageTags>Oxpecker;ASP.NET Core;F#;FSharp;Functional;Http;Web;Framework;Micro;Service</PackageTags>
        <Authors>Vladimir Shchur, F# community</Authors>
        <PackageReadmeFile>README.md</PackageReadmeFile>
        <PublishRepositoryUrl>true</PublishRepositoryUrl>
        <Version>0.3.0</Version>
        <PackageVersion>0.3.0</PackageVersion>
        <PackageReleaseNotes>Added support for server-side Html rendering</PackageReleaseNotes>
    </PropertyGroup>
    <PropertyGroup>
        <WarningLevel>3</WarningLevel>
        <WarningsAsErrors>3239;0025</WarningsAsErrors>
        <NoWarn>3186;40</NoWarn>
    </PropertyGroup>
    <ItemGroup>
        <FrameworkReference Include="Microsoft.AspNetCore.App" />
        <PackageReference Include="Microsoft.IO.RecyclableMemoryStream" Version="3.0.0" />
        <PackageReference Include="Oxpecker.ViewEngine" Version="0.1.0" />
    </ItemGroup>
    <ItemGroup>
<<<<<<< HEAD
        <None Include="..\..\README.md" Pack="true" PackagePath="\" />
=======
        <None Include="README.md" Pack="true" PackagePath="\" />
>>>>>>> 6d9a8a7f
        <Compile Include="Helpers.fs" />
        <Compile Include="Json.fs" />
        <Compile Include="ModelParser.fs" />
        <Compile Include="HttpContextExtensions.fs" />
        <Compile Include="DateTimeExtensions.fs" />
        <Compile Include="Core.fs" />
        <Compile Include="Handlers.fs" />
        <Compile Include="ResponseCaching.fs" />
        <Compile Include="Preconditional.fs" />
        <Compile Include="Streaming.fs" />
        <Compile Include="Auth.fs" />
        <Compile Include="Routing.fs" />
        <Compile Include="Middleware.fs" />
    </ItemGroup>

</Project><|MERGE_RESOLUTION|>--- conflicted
+++ resolved
@@ -16,9 +16,9 @@
         <Authors>Vladimir Shchur, F# community</Authors>
         <PackageReadmeFile>README.md</PackageReadmeFile>
         <PublishRepositoryUrl>true</PublishRepositoryUrl>
-        <Version>0.3.0</Version>
-        <PackageVersion>0.3.0</PackageVersion>
-        <PackageReleaseNotes>Added support for server-side Html rendering</PackageReleaseNotes>
+        <Version>0.4.0</Version>
+        <PackageVersion>0.4.0</PackageVersion>
+        <PackageReleaseNotes>Added GetLogger overload with categoryName parameter</PackageReleaseNotes>
     </PropertyGroup>
     <PropertyGroup>
         <WarningLevel>3</WarningLevel>
@@ -31,11 +31,7 @@
         <PackageReference Include="Oxpecker.ViewEngine" Version="0.1.0" />
     </ItemGroup>
     <ItemGroup>
-<<<<<<< HEAD
-        <None Include="..\..\README.md" Pack="true" PackagePath="\" />
-=======
         <None Include="README.md" Pack="true" PackagePath="\" />
->>>>>>> 6d9a8a7f
         <Compile Include="Helpers.fs" />
         <Compile Include="Json.fs" />
         <Compile Include="ModelParser.fs" />
