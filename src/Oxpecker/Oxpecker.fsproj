﻿<Project Sdk="Microsoft.NET.Sdk">

    <PropertyGroup>
        <TargetFramework>net8.0</TargetFramework>
        <PackageId>Oxpecker</PackageId>
        <Title>Oxpecker</Title>
        <RootNamespace>Oxpecker</RootNamespace>
        <AssemblyName>Oxpecker</AssemblyName>
        <Company>F# community</Company>
        <Description>F# web framework built on top of ASP.NET Core</Description>
        <RepositoryUrl>https://github.com/Lanayx/Oxpecker</RepositoryUrl>
        <PackageLicenseExpression>MIT</PackageLicenseExpression>
<<<<<<< HEAD
        <PackageProjectUrl>https://github.com/Lanayx/Oxpecker/tree/main/src/Oxpecker</PackageProjectUrl>
=======
        <PackageProjectUrl>https://github.com/Lanayx/Oxpecker/tree/develop/src/Oxpecker/README.md</PackageProjectUrl>
>>>>>>> 914b6860
        <RepositoryType>git</RepositoryType>
        <PackageTags>Oxpecker;ASP.NET Core;F#;FSharp;Functional;Http;Web;Framework;Micro;Service</PackageTags>
        <Authors>Vladimir Shchur, F# community</Authors>
        <PackageReadmeFile>README.md</PackageReadmeFile>
        <PublishRepositoryUrl>true</PublishRepositoryUrl>
        <Version>0.6.0</Version>
        <PackageVersion>0.6.0</PackageVersion>
        <PackageReleaseNotes>Changed model binding to correspond to json binding</PackageReleaseNotes>
    </PropertyGroup>
    <PropertyGroup>
        <WarningLevel>3</WarningLevel>
        <WarningsAsErrors>3239;0025</WarningsAsErrors>
        <NoWarn>3186;40</NoWarn>
    </PropertyGroup>
    <ItemGroup>
        <FrameworkReference Include="Microsoft.AspNetCore.App" />
        <PackageReference Include="Microsoft.IO.RecyclableMemoryStream" Version="3.0.0" />
        <PackageReference Include="Oxpecker.ViewEngine" Version="0.2.0" />
    </ItemGroup>
    <ItemGroup>
        <None Include="README.md" Pack="true" PackagePath="\" />
        <Compile Include="Helpers.fs" />
        <Compile Include="Json.fs" />
        <Compile Include="ModelParser.fs" />
        <Compile Include="HttpContextExtensions.fs" />
        <Compile Include="DateTimeExtensions.fs" />
        <Compile Include="Core.fs" />
        <Compile Include="Handlers.fs" />
        <Compile Include="ResponseCaching.fs" />
        <Compile Include="Preconditional.fs" />
        <Compile Include="Streaming.fs" />
        <Compile Include="Auth.fs" />
        <Compile Include="Routing.fs" />
        <Compile Include="Middleware.fs" />
    </ItemGroup>

</Project><|MERGE_RESOLUTION|>--- conflicted
+++ resolved
@@ -10,11 +10,7 @@
         <Description>F# web framework built on top of ASP.NET Core</Description>
         <RepositoryUrl>https://github.com/Lanayx/Oxpecker</RepositoryUrl>
         <PackageLicenseExpression>MIT</PackageLicenseExpression>
-<<<<<<< HEAD
-        <PackageProjectUrl>https://github.com/Lanayx/Oxpecker/tree/main/src/Oxpecker</PackageProjectUrl>
-=======
-        <PackageProjectUrl>https://github.com/Lanayx/Oxpecker/tree/develop/src/Oxpecker/README.md</PackageProjectUrl>
->>>>>>> 914b6860
+        <PackageProjectUrl>https://github.com/Lanayx/Oxpecker/tree/main/src/Oxpecker/README.md</PackageProjectUrl>
         <RepositoryType>git</RepositoryType>
         <PackageTags>Oxpecker;ASP.NET Core;F#;FSharp;Functional;Http;Web;Framework;Micro;Service</PackageTags>
         <Authors>Vladimir Shchur, F# community</Authors>
