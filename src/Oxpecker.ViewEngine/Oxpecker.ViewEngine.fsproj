﻿<Project Sdk="Microsoft.NET.Sdk">
    <PropertyGroup>
        <TargetFramework>net8.0</TargetFramework>
        <WarningsAsErrors>3239;0025</WarningsAsErrors>
        <PackageId>Oxpecker.ViewEngine</PackageId>
        <Title>Oxpecker.ViewEngine</Title>
        <RootNamespace>Oxpecker.ViewEngine</RootNamespace>
        <AssemblyName>Oxpecker.ViewEngine</AssemblyName>
        <Company>F# community</Company>
        <Description>View engine for building strongly-typed HTML in F#</Description>
        <RepositoryUrl>https://github.com/Lanayx/Oxpecker</RepositoryUrl>
        <PackageLicenseExpression>MIT</PackageLicenseExpression>
        <PackageProjectUrl>https://github.com/Lanayx/Oxpecker/tree/main/src/Oxpecker.ViewEngine</PackageProjectUrl>
        <PackageIcon>oxpecker-128.png</PackageIcon>
        <RepositoryType>git</RepositoryType>
        <PackageTags>Oxpecker;ViewEngine;F#;FSharp;DSL;Html;Web;Render</PackageTags>
        <Authors>Vladimir Shchur, F# community</Authors>
        <PackageReadmeFile>README.md</PackageReadmeFile>
        <IncludeSymbols>true</IncludeSymbols>
        <SymbolPackageFormat>snupkg</SymbolPackageFormat>
        <PublishRepositoryUrl>true</PublishRepositoryUrl>
        <EmbedUntrackedSources>true</EmbedUntrackedSources>
        <Version>0.12.0</Version>
        <PackageVersion>0.12.0</PackageVersion>
        <PackageReleaseNotes>Changed HtmlElement to interface</PackageReleaseNotes>
    </PropertyGroup>
    <ItemGroup>
<<<<<<< HEAD
=======
        <PackageReference Include="Microsoft.SourceLink.GitHub" Version="8.0.0" PrivateAssets="All"/>
        <PackageReference Include="Microsoft.Extensions.ObjectPool" Version="8.0.2" />
    </ItemGroup>
    <ItemGroup>
        <Compile Include="AssemblyInfo.fs" />
>>>>>>> f71a9a81
        <None Include="..\..\images\oxpecker-128.png" Pack="true" PackagePath="\" />
        <None Include="README.md" Pack="true" PackagePath="\" />
        <Compile Include="IdeTweaks.fs" />
        <Compile Include="Tools.fs" />
        <Compile Include="Builder.fs" />
        <Compile Include="Tags.fs" />
        <Compile Include="Aria.fs" />
        <Compile Include="Render.fs" />
    </ItemGroup>
    <ItemGroup>
        <PackageReference Include="Microsoft.SourceLink.GitHub" Version="8.0.0" PrivateAssets="All"/>
        <PackageReference Include="Microsoft.Extensions.ObjectPool" Version="8.0.2" />
    </ItemGroup>
</Project><|MERGE_RESOLUTION|>--- conflicted
+++ resolved
@@ -25,14 +25,7 @@
         <PackageReleaseNotes>Changed HtmlElement to interface</PackageReleaseNotes>
     </PropertyGroup>
     <ItemGroup>
-<<<<<<< HEAD
-=======
-        <PackageReference Include="Microsoft.SourceLink.GitHub" Version="8.0.0" PrivateAssets="All"/>
-        <PackageReference Include="Microsoft.Extensions.ObjectPool" Version="8.0.2" />
-    </ItemGroup>
-    <ItemGroup>
         <Compile Include="AssemblyInfo.fs" />
->>>>>>> f71a9a81
         <None Include="..\..\images\oxpecker-128.png" Pack="true" PackagePath="\" />
         <None Include="README.md" Pack="true" PackagePath="\" />
         <Compile Include="IdeTweaks.fs" />
