# Oxpecker.Htmx

`Oxpecker.Htmx` extends `Oxpecker.ViewEngine` package with HTMX attributes and headers.

[Nuget package](https://www.nuget.org/packages/Oxpecker.Htmx)

Markup example:

```fsharp
open Oxpecker.ViewEngine
open Oxpecker.Htmx

let renderForm q =
    form(action="/contacts", method="get") {
        label(for'="search") { "Search Term" }
        input(id="search", type'="search", name="q", value=q, style="margin: 0 5px", autocomplete="off",
              hxGet="/contacts",
              hxTrigger="search, keyup delay:200ms changed",
              hxTarget="tbody",
              hxPushUrl="true",
              hxIndicator="#spinner")
        img(id="spinner", class'="spinner htmx-indicator", src="/spinning-circles.svg", alt="Request In Flight...")
        input(type'="submit", value="Search")
    }
```

## Documentation:

Please refer to the official site for the HTMX documentation: https://htmx.org/.

<<<<<<< HEAD
Oxpecker.Htmx is a thin F# wrapper around official HTMX library.

You can check [ContactApp sample](https://github.com/Lanayx/Oxpecker/tree/main/examples/ContactApp) in the repository to get a better understanding of how the code will look like in your application.
=======
You can check [ContactApp sample](https://github.com/Lanayx/Oxpecker/tree/develop/examples/ContactApp) in the repository to get a better understanding of how the code will look like in your application.
>>>>>>> bfcd7232
<|MERGE_RESOLUTION|>--- conflicted
+++ resolved
@@ -28,10 +28,4 @@
 
 Please refer to the official site for the HTMX documentation: https://htmx.org/.
 
-<<<<<<< HEAD
-Oxpecker.Htmx is a thin F# wrapper around official HTMX library.
-
-You can check [ContactApp sample](https://github.com/Lanayx/Oxpecker/tree/main/examples/ContactApp) in the repository to get a better understanding of how the code will look like in your application.
-=======
-You can check [ContactApp sample](https://github.com/Lanayx/Oxpecker/tree/develop/examples/ContactApp) in the repository to get a better understanding of how the code will look like in your application.
->>>>>>> bfcd7232
+You can check [ContactApp sample](https://github.com/Lanayx/Oxpecker/tree/main/examples/ContactApp) in the repository to get a better understanding of how the code will look like in your application.