--- conflicted
+++ resolved
@@ -11,11 +11,7 @@
         <Description>OpenApi support for Oxpecker</Description>
         <RepositoryUrl>https://github.com/Lanayx/Oxpecker</RepositoryUrl>
         <PackageLicenseExpression>MIT</PackageLicenseExpression>
-<<<<<<< HEAD
-        <PackageProjectUrl>https://github.com/Lanayx/Oxpecker/tree/main/src/Oxpecker.OpenApi/README.md</PackageProjectUrl>
-=======
-        <PackageProjectUrl>https://github.com/Lanayx/Oxpecker/tree/develop/src/Oxpecker.OpenApi</PackageProjectUrl>
->>>>>>> 0c9f1ccf
+        <PackageProjectUrl>https://github.com/Lanayx/Oxpecker/tree/main/src/Oxpecker.OpenApi</PackageProjectUrl>
         <PackageIcon>oxpecker-128.png</PackageIcon>
         <RepositoryType>git</RepositoryType>
         <PackageTags>Oxpecker;ASP.NET Core;F#;FSharp;Http;Web;OpenApi</PackageTags>
@@ -30,22 +26,15 @@
         <PackageReleaseNotes>Added logo</PackageReleaseNotes>
     </PropertyGroup>
     <ItemGroup>
-        <PackageReference Include="Microsoft.SourceLink.GitHub" Version="8.0.0" PrivateAssets="All"/>
-        <PackageReference Include="Microsoft.AspNetCore.OpenApi" Version="8.0.1" />
-    </ItemGroup>
-    <ItemGroup>
         <None Include="..\..\images\oxpecker-128.png" Pack="true" PackagePath="\" />
         <None Include="README.md" Pack="true" PackagePath="\" />
         <Compile Include="Configuration.fs" />
         <Compile Include="Routing.fs" />
     </ItemGroup>
     <ItemGroup>
-<<<<<<< HEAD
+        <PackageReference Include="Microsoft.SourceLink.GitHub" Version="8.0.0" PrivateAssets="All"/>
         <PackageReference Include="Oxpecker" Version="0.10.1" />
         <PackageReference Include="Microsoft.AspNetCore.OpenApi" Version="8.0.1" />
-=======
-        <ProjectReference Include="..\Oxpecker\Oxpecker.fsproj" />
->>>>>>> 0c9f1ccf
     </ItemGroup>
 
 </Project>