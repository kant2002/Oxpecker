--- conflicted
+++ resolved
@@ -13,14 +13,9 @@
     </ItemGroup>
 
     <ItemGroup>
-<<<<<<< HEAD
-      <PackageReference Include="Oxpecker" Version="0.8.1" />
-      <PackageReference Include="Oxpecker.ViewEngine" Version="0.7.0" />
-=======
-      <ProjectReference Include="..\..\src\Oxpecker.OpenApi\Oxpecker.OpenApi.fsproj" />
-      <ProjectReference Include="..\..\src\Oxpecker\Oxpecker.fsproj" />
-      <PackageReference Include="Swashbuckle.AspNetCore" Version="6.4.0" />
->>>>>>> bfcd7232
+        <PackageReference Include="Oxpecker" Version="0.8.1" />
+        <PackageReference Include="Oxpecker.ViewEngine" Version="0.7.0" />
+        <PackageReference Include="Swashbuckle.AspNetCore" Version="6.4.0" />
     </ItemGroup>
 
 </Project>